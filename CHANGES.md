# Changes



## Release Process
1. Bump the version number (edit `srp/__version__.py`)
1. `make test`
1. `tox`
1. Update this file.
1. `make docs`
1. `git tag vX.X.X`

## Next Release
**Upcoming Version 0.0.1**  (expected 2018-08-27)

* [ ] Include a link to the thesis. 
* [x] Use `python -m srp.data.generate_csv` to generate sample metadata based on the config. 
* [x] Use `python -m srp.data.generate_patches` to generate positive and negative patches based on the config. 
* [x] Use `python -m srp.visualize.show_patches` to launch a GUI that shows the extracted patches. 
<<<<<<< HEAD
* [ ] Use `python -m srp.data.generate_pre_variations` to generate variations for _pretraining_ on the data.
* [ ] Use `python -m srp.data.generate_variations` to generate variations on the for the final training loop.
=======
* [x] Use `python -m srp.data.train_val_split` to split samples into several folds
* [x] Use `python -m srp.data.generate_variations` to generate variations on the data.
>>>>>>> 0305f353
* [ ] Use `python -m srp.model.train` to do training based on the current data and config settings. 
* [ ] Use `python -m srp.report` to generate reports based on the current model and config settings. 
  * [ ]  Generate a confusion matrix that can be pasted into LaTeX
  * [ ]  Report _Accuracy, Precision, Recall, F<sub>1</sub>_ for box detection (is a box in the window). 
  * [ ]  Report _mAP_ for box detecion; show the _AP_ plots. 
  * [ ]  If multiple folds exist, report stats as $\mu \pm \sigma$
  * [ ]  If multiple folds exist, show plots with error-bars. 
* [ ] Use `python -m srp.experiments` to generate a set of config files to run different experiments
* [ ] Setup a docker image (CPU and GPU)
* [ ] Include publicly accessible (Rather then SRP) dataset (Issue #1)
* [ ] Create a pytorch implementation of the network architecture(s)
* [x] Configure Sphinx documentation
* [x] Read configuration settings from local files using TOML
* [x] Fetch data from the MU Vision server as needed. 

<|MERGE_RESOLUTION|>--- conflicted
+++ resolved
@@ -17,13 +17,9 @@
 * [x] Use `python -m srp.data.generate_csv` to generate sample metadata based on the config. 
 * [x] Use `python -m srp.data.generate_patches` to generate positive and negative patches based on the config. 
 * [x] Use `python -m srp.visualize.show_patches` to launch a GUI that shows the extracted patches. 
-<<<<<<< HEAD
 * [ ] Use `python -m srp.data.generate_pre_variations` to generate variations for _pretraining_ on the data.
-* [ ] Use `python -m srp.data.generate_variations` to generate variations on the for the final training loop.
-=======
 * [x] Use `python -m srp.data.train_val_split` to split samples into several folds
 * [x] Use `python -m srp.data.generate_variations` to generate variations on the data.
->>>>>>> 0305f353
 * [ ] Use `python -m srp.model.train` to do training based on the current data and config settings. 
 * [ ] Use `python -m srp.report` to generate reports based on the current model and config settings. 
   * [ ]  Generate a confusion matrix that can be pasted into LaTeX
