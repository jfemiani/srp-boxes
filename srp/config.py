--- conflicted
+++ resolved
@@ -10,29 +10,17 @@
 results go with which settings
 """
 
-<<<<<<< HEAD
 import os
 
 import srp
 from srp.units import FT, M
-=======
-from srp.units import FT, M
-import os
->>>>>>> db54056c
 
 # Paths {{{
 
-<<<<<<< HEAD
 ROOT = os.path.dirname(srp.__file__)
 INT_DATA = os.path.join(ROOT, 'data', 'interim')
 RAW_DATA = os.path.join(ROOT, 'data', 'raw')
 # }}}
-=======
-#: Project root
-ROOT = os.path.abspath(os.path.join(os.path.realpath(__file__), os.pardir, os.pardir))
-print ROOT
-# Early / Layer Fusion Settings {{{
->>>>>>> db54056c
 
 # Volume File Settings {{{
 
@@ -42,17 +30,8 @@
 #: The CRS to use if the data is missing in the file
 VOLUME_DEFAULT_CRS = 'epsg:26949'  # AZ
 
-<<<<<<< HEAD
 #: The number of channels (slabs) of volumetric data.
 VOLUME_STEPS = 5
-=======
-# }}}
-
-# Data Preparation {{{
-
-#: The number of channels (slabs) of volumetric data.
-VOLUME_SLABS = 5
->>>>>>> db54056c
 
 #: The minimum height above ground(Z)
 VOLUME_Z_MIN = -1 * FT
