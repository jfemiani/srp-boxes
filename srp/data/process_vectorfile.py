--- conflicted
+++ resolved
@@ -5,238 +5,48 @@
 from __future__ import print_function
 import fiona
 import numpy as np
-from shapely.geometry import Point, Polygon
+import shapely.geometry as sg
+import pandas as pd
 import rasterio
 from os import path
 import random
-
-
-<<<<<<< HEAD
-def find_center(vertex1, vertex2):
-    """calculates correct center given the feature vertices are labeled clockwise"""
-    diff = vertex2 - vertex1
-    magnitude = np.linalg.norm(diff)
-    mid = (vertex1 + vertex2) / 2.
-    perp = np.array([diff[1], -diff[0]])
-    unit_vec = perp / np.linalg.norm(perp)
-    return mid + .5 * magnitude * unit_vec
-
-
-def get_angle(feature):
-    """Get the angle of of a box (here we assume the angle id the angle o the second edge)
-
-    :param feature:
-    """
-    diff = feature[2] - feature[1]
-    return np.arctan2(diff[1], diff[0]) * 180 / np.pi
-
-
-def check_vector(vector_path):
-    """
-    :param vector_path: in the format of .geojson. This file includes features that we labeled manually
-    This function checks the manually labeled vector file, so that it can safely proceed to the next step
-    1) checks duplicates in the vector file and removes duplicates
-    2) checks features of the wrong size: eg for boxes their should be 4 coordinates each
-    3) Checks if our method of finding the centroid for all samples works
-    :return:
-    """
-    with fiona.open(vector_path) as vector_file:
-        hotspots = [
-            np.array(f['geometry']['coordinates']) for f in vector_file
-            if f['geometry'] is not None
-        ]
-
-    duplicate = [
-        idx for idx in range(len(hotspots) - 1)
-        if np.array_equal(hotspots[idx], hotspots[idx + 1])
-    ]
-    hotspots = np.delete(hotspots, duplicate, axis=0)
-    if duplicate:
-        print("Deleted Indices {} which are duplicates".format(duplicate))
-    else:
-        print("No duplicated features found.")
-
-    wrong_size = [
-        idx for idx in range(len(hotspots)) if hotspots[idx].size != 8
-    ]
-    if wrong_size:
-        print("Indices {} are of the wrong size, please fix them.".format(
-            wrong_size))
-    else:
-        print("All features consists of 4 coordinates.")
-
-    pos_xy = [
-        find_center(hotspots[idx][1], hotspots[idx][2])
-        for idx in range(len(hotspots))
-    ]
-
-    weird = []
-    for idx in range(len(pos_xy)):
-        point = Point(pos_xy[idx][0], pos_xy[idx][1])
-        box = Polygon(hotspots[idx])
-        if not point.within(box):
-            weird.append(idx)
-            hotspots[idx] = np.flipud(
-                hotspots[idx])  # reverse the order of vertices
-            pos_xy[idx] = find_center(hotspots[idx][1], hotspots[idx][2])
-    if not weird:
-        print(
-            "All features are labeled clockwise, ready to proceed. Returning box and centroid coordinates."
-        )
-        return hotspots, pos_xy
-    else:
-        print(
-            "Indices {} are not labeled clockwise, flipped those, please check them.".
-            format(weird))
-
-
-def make_segmentation_ground_truth(vector_path, density_path):
-    """
-    Makes a mask for segmentation training.The output has same width and height as the LiDAR file.
-    :param vector_path: manually labeled ground truth, boxes
-    :param density_path: LiDAR stack
-    :return:
-    """
-    vector_file = fiona.open(vector_path)
-    polygons = [f['geometry'] for f in vector_file]
-    for i in range(len(polygons)):
-        polygons[i]['type'] = 'Polygon'
-        polygons[i]['coordinates'] = [
-            polygons[i]['coordinates'] + polygons[i]['coordinates'][:1]
-        ]
-
-    densities = rasterio.open(density_path)
-    out = rasterio.features.geometry_mask(
-        polygons,
-        out_shape=(densities.height, densities.width),
-        transform=densities.affine,
-        all_touched=True,
-        invert=True)
-    return out
-
-
-class ProcessVector(object):
-    def __init__(self, vector_path, densities_path, pos_path, outdir,
-                 roi=None):
-        """
-        :param vector_path: in the format of .geojson. This file includes features that we labeled manually
-        :param densities_path: the LiDAR stack
-        :param the tif file where 1 indicates isbox and 0 indicates not a box
-        """
-        super(ProcessVector, self).__init__()
-        self.vector_path = vector_path
-        self.outdir = outdir
-        self.vector_file = fiona.open(self.vector_path)
-        self.hotspots, self.pos_xy = check_vector(self.vector_path)
-
-        assert self.pos_xy
-
-        self.densitiesPath = densities_path
-        self.densities = rasterio.open(self.densitiesPath)
-        self.posPath = pos_path
-        self.pos_regions = rasterio.open(self.posPath)
-
-        if roi:
-            self.bounds = tuple((max(self.pos_regions.bounds.left, self.densities.bounds.left),
-                                 max(self.pos_regions.bounds.bottom, self.densities.bounds.bottom),
-                                 min(self.pos_regions.bounds.right, self.densities.bounds.right),
-                                 min(self.pos_regions.bounds.top, self.densities.bounds.top)))
-        else:
-            self.bounds = roi
-        self.neg_xy = []
-        self.pos_angles = []
-
-    def _open_datasets(self):
-        window1 = self.densities.window(*self.bounds, boundless=True)
-        self.tfm = self.densities.window_transform(window1)
-        self.full_stack = self.densities.read(
-            (1, 2, 3), window=window1, boundless=True)
-
-        window2 = self.pos_regions.window(*self.bounds, boundless=True)
-        self.full_posregions = self.pos_regions.read(
-            1,
-            window=window2,
-            out_shape=(self.full_stack.shape[1], self.full_stack.shape[2]),
-            boundless=True).astype(bool)
-
-    def make_samples(self):
-        self.pos_angles = [
-            get_angle(self.hotspots[idx]) for idx in range(len(self.hotspots))
-        ]
-        self.make_negs()
-        np.savez(
-            path.join(self.outdir, "sample_locations"),
-            pos_xy=self.pos_xy,
-            pos_angles=self.pos_angles,
-            neg_xy=self.neg_xy[::16])
-        # return {'pos_xy': self.pos_xy, 'pos_angle': self.pos_angles, 'neg_xy': self.neg_xy}
-
-    def make_negs(self):
-        self._open_datasets()
-
-        mask = self.full_stack[:2].sum(0) > 9
-        mask[:, :64] = False
-        mask[:, -64:] = False
-        mask[:64, :] = False
-        mask[-64:, :] = False
-
-        neg_xy = np.where(mask & ~self.full_posregions)
-        neg_xy = np.column_stack(neg_xy)
-        neg_xy = np.roll(neg_xy, 1, 1)
-        self.neg_xy = np.array(self.tfm * neg_xy.T).T
-
-
-def fixme_pick_samples(vol, w, threshold):
-    """fixme_pick_samples
-
-    :param vol:
-    :param w:
-    :param threshold:
-    """
-    # vol is an np array
-    samples = []
-    for r in range(0, vol.size[0], w):
-        for c in range(0, vol.size[1], w):
-            sub = vol[r:r + w, c:c + w, :].sum(2).flatten()
-            positions, ignored = np.where(sub > threshold)
-            sample_indices = random.choice(len(positions))
-            sub_samples = positions[sample_indices]
-            samples.append(sub_samples)
-    samples = np.concatenate(samples)
-=======
+import srp.config as C
+
+
 class SampleCSV:
-    
-        def __init__(self,
+    def __init__(self,
                  rgb_path=C.COLOR_PATH,
                  volume_path=C.VOLUMETRIC_PATH,
                  annotation_path=C.ANNOTATION_PATH,
                  outdir=C.CSV_DIR):
 
         self.rgb_path = rgb_path
-        self.volume_path =volume_path
+        self.volume_path = volume_path
         self.annotation_path = annotation_path
         with fiona.open(self.annotation_path) as vectorFile:
-            self.hotspots = np.array([f['geometry']['coordinates'] for f in vectorFile if f['geometry'] is not None])
+            self.hotspots = np.array([
+                f['geometry']['coordinates'] for f in vectorFile
+                if f['geometry'] is not None
+            ])
         self.csv_dir = outdir
-
 
     def _get_tight_rectangle_info(self, box):
         p = sg.Polygon(box)
         return np.array(p.minimum_rotate_rectangle.exterior)[:-1]
 
     def make_positive_csv(self):
-        pos_samples = np.array([self._get_tight_rectangle_info(b) for b in self.hotspots])
+        pos_samples = np.array(
+            [self._get_tight_rectangle_info(b) for b in self.hotspots])
         posdir = '{}/positives_epsg26949.csv'.format(self.csv_dir)
 
-        colnames = ['orig-x', 'orig-y', 'box-ori-deg', 'box-ori-length', 'box-ori-width']
-        posdf = pd.DataFrame(data=pos_samples,
-                             columns=colnames)
+        colnames = [
+            'orig-x', 'orig-y', 'box-ori-deg', 'box-ori-length',
+            'box-ori-width'
+        ]
+        posdf = pd.DataFrame(data=pos_samples, columns=colnames)
 
         posdf.to_csv(path_or_buf=posdir, index=False)
-        print "Positive data .csv file saved as {}".format(posdir)
-        
-        
-        
+        print("Positive data .csv file saved as {}").format(posdir)
 
 
 # def find_center(v1, v2):
@@ -248,7 +58,6 @@
 #     unit_vec = perp / np.linalg.norm(perp)
 #     return mid + .5 * magnitude * unit_vec
 
-
 # def get_angle(feature):
 #     diff = feature[2] - feature[1]
 #     return np.arctan2(diff[1], diff[0]) * 180 / np.pi
@@ -260,7 +69,7 @@
 #     1) checks duplicates in the vector file and removes duplicates
 #     2) checks features of the wrong size: eg for boxes their should be 4 coordinates each
 #     3) Checks if our method of finding the centroid for all samples works
-#     :return: 
+#     :return:
 #     """
 #     with fiona.open(vectorPath) as vectorFile:
 #         hotspots = [np.array(f['geometry']['coordinates']) for f in vectorFile if f['geometry'] is not None]
@@ -295,13 +104,12 @@
 #     else:
 #         print "Indices {} are not labeled clockwise, flipped those, please check them.".format(weird)
 
-
 # def make_segmentation_ground_truth(vector_path, density_path):
 #     """
 #     Makes a mask for segmentation training.The output has same width and height as the LiDAR file.
-#     :param vector_path: manually labeled ground truth, boxes 
+#     :param vector_path: manually labeled ground truth, boxes
 #     :param density_path: LiDAR stack
-#     :return: 
+#     :return:
 #     """
 #     vectorFile = fiona.open(vector_path)
 #     polygons = [f['geometry'] for f in vectorFile]
@@ -316,7 +124,6 @@
 #                                           all_touched=True,
 #                                           invert=True)
 #     return out
-
 
 # class ProcessVector(object):
 #     def __init__(self, vector_path, densities_path, pos_path, outdir, roi=None):
@@ -381,7 +188,6 @@
 #         neg_xy = np.roll(neg_xy, 1, 1)
 #         self.neg_xy = np.array(self.tfm * neg_xy.T).T
 
-
 # def fixme_pick_samples(vol, w):
 #     # vol is an np array
 #     samples = []
@@ -392,5 +198,4 @@
 #             sample_indices, ignored = random.choice(len(positions))
 #             sub_samples = positions[sample_indices]
 #             samples.append(sub_samples)
-#     samples = np.concatenate(samples)
->>>>>>> 7c04fe5f
+#     samples = np.concatenate(samples)