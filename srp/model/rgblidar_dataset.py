import pickle
import affine
import pandas as pd
import srp.config as C
import sys
import skimage
import numpy as np
<<<<<<< HEAD
=======
import scipy
from srp.data.data_augment import DataAugment
>>>>>>> c1076a93
from srp.data.orientedboundingbox import OrientedBoundingBox
from pathlib import Path
from tqdm import tqdm
from collections import namedtuple
from torch.utils.data import Dataset
from skimage.transform import rotate

Patch = namedtuple("Patch", ["obb", "volumetric", "rgb", "label", "dr_dc_angle", "ori_xy"])


class RgbLidarDataset(Dataset):
    def __init__(self, txt_dir, prop_synthetic=0):
        """
        This class is design to use in conjunction with the pytorch dataloader class
        txt_dir: a PosixPath object which specify the path of the .txt which stores train (or test) sample indices.

        Example:

        >>> trn_data = RgbLidarDataset(trn_txt)
        >>> dl = DataLoader(trn_data, batch_size=128, shuffle=True, num_workers=3)
        >>> trn_data.preaugment(num_variants=20)      #generates 20 samples for every record in trn_txt
        >>> X, y = iter(dl).next()
        >>> X.shape
        torch.Size([128, 9, 64, 64])

        >>> len(y)
        2

        >>> y[0].shape         # here are all the isbox labels
        torch.Size([128])

        >>> y[1].shape         # here are all the four corners. Negative samples are np.zero((4,2))
        torch.Size([128, 4, 2])

        Note that the length of the dataset is the number of rows in `trn_txt`.
        Please specify epoch length accordingly.
        """
        super().__init__()
        data = np.loadtxt(txt_dir.as_posix(), dtype=np.uint32, delimiter=',')
        self.dataframe = pd.DataFrame(data, columns=['label', 'idx'])
        # self.pre_augmented = False
        self.cache_dir = Path(C.INT_DATA) / "srp/samples"
        self.num_variants = C.NUM_PRECOMPUTE_VARIATION
        self.prop_synthetic = prop_synthetic

    def _get_orig_path(self, top, isbox, idx):
        """Helper function to get the path to the original version of a sample.

        :param top: The root folder for the dataset.
        :param isbox: The label associated with the sample (True=positive, False=negative)
        :param idx: The index of the sample.
        """
        label_dir = "pos" if isbox else "neg"
        idx_dir = "s{0:05d}".format(idx)
<<<<<<< HEAD
        return top / label_dir / idx_dir / "{}_orig.pickle".format(idx_dir)

    def pre_augment(self, cache_dir=None, num_variants=C.NUM_PRECOMPUTE_VARIATION):
        """Precompute the data augmentation and cache it.

=======
        return top/label_dir/idx_dir/"{}_orig.pickle".format(idx_dir)
    
    
    def _cropped_rotate_patch(self, source_patch, rothate_angle, p_center, dr, dc):
        rotated_patch = np.zeros((source_patch.shape))
        for i in range(len(source_patch)):
            rotated_patch[i] = rotate(source_patch[i], rotate_angle, preserve_range=True)

        cropped_patch = rotated_patch[:, 
                                      p_center-radius+dc: p_center+radius+dc, 
                                      p_center-radius-dr: p_center+radius-dr]      
        return cropped_patch
    
    def _fake_positive_layer(self, obb, radius=C.PATCH_SIZE, edge_factor=1, sigma=12, fg_noise=0.1, bg_noise=0.1):
        square = np.zeros((radius*2,radius*2))
        cd = obb.ud
        rd = obb.vd
        square[int(64-rd):int(64+rd),int(64-cd):int(64+cd)] = 1

        outline = scipy.ndimage.morphology.morphological_gradient(square, 3)
        outline[int(64-rd):, int(64-cd):int(64+cd)] = 0
        square = (1-edge_factor)*square + edge_factor*outline

        gradient = np.zeros_like(square)
        gradient[:64] = 1
        gradient = skimage.filters.gaussian(gradient, sigma=sigma)
        square *= gradient
        square /= np.percentile(square.flat, 99.9)

        background = square == 0
        noisy = square
        noisy += background*np.random.randn(128, 128)*bg_noise 
        noisy += ~background*np.random.randn(128, 128)*fg_noise
        noisy = noisy.clip(0,1)

        return noisy
    
    def _fake_data(self, obb, radius=C.PATCH_SIZE):
        data = np.zeros((6, radius*2, radius*2))
        data[2] = self._fake_positive_layer(obb, edge_factor=1)
        data[3] = self._fake_positive_layer(obb, edge_factor=0.7)
        data[3] *= 0.3
        data *= 40
        return data
    
        
    def pre_augment(self, cache_dir=None, num_variants=C.NUM_PRECOMPUTE_VARIATION):
        """Precompute the data augmentation and cache it. 
        
>>>>>>> c1076a93
        :param cach_dir: A mirror of the TRAINVAL folder that will hold variations on each input
        :param num_variants: The number of variants of each image to produce
        """
        cache_dir = cache_dir or self.cache_dir

        for i in tqdm(range(len(self.dataframe)), desc='augmenting', file=sys.stdout, leave=False):
            rec = self.dataframe.iloc[i]
            orig_dir = self._get_orig_path(cache_dir, rec.label, rec.idx).as_posix()
            with open(orig_dir, 'rb') as handle:
                p = pickle.load(handle)
                for i in range(self.num_variants):
                    var = self._augment(p, radius=C.PATCH_SIZE / 2)
                    with open(orig_dir.replace("orig", "var{0:02d}".format(i + 1)), 'wb') as handle:
                        pickle.dump(var, handle, protocol=pickle.HIGHEST_PROTOCOL)

    def _augment(self, p, radius):
        """Generate an augmented version of patch `p`.

        :param p: The original patch.
        :param radius: The radius for the augmented patch (typically smaller
                       to accomodate rotation and cropping)
        """
        radius = int(radius)
        dr = int(np.random.uniform(-1, 1) * C.MAX_OFFSET)
        dc = int(np.random.uniform(-1, 1) * C.MAX_OFFSET)
        rotate_angle = np.random.rand() * 360
<<<<<<< HEAD
        p_center = int(p.volumetric.shape[1] / 2)

        source_patch = np.concatenate((p.rgb, p.volumetric))
        rotated_patch = np.zeros((source_patch.shape))

        if np.random.rand() <= self.prop_synthetic:
            # TODO: Generate synthetic data
            pass

        for i in range(len(source_patch)):
            rotated_patch[i] = rotate(source_patch[i], rotate_angle, preserve_range=True)

            cropped_patch = rotated_patch[:, p_center - radius + dc:p_center + radius + dc, p_center - radius -
                                          dr:p_center + radius - dr]
            rgb = cropped_patch[:3]
            volumetric = cropped_patch[3:]
            obb = p.obb

=======
        p_center = int(p.volumetric.shape[1]/2)
        
        vol = p.volumetric
        
        if p.label and np.random.random() <= self.prop_synthetic:
            vol = self._fake_data(p.obb, C.PATCH_SIZE)
        assert vol.shape[1:] == p.rgb.shape[1:]
        
        source_patch = np.concatenate((p.rgb, vol))
        rotated_patch = np.zeros((source_patch.shape))
        obb = p.obb
        
        for i in range(len(source_patch)):
            rotated_patch[i] = rotate(source_patch[i], rotate_angle, preserve_range=True)


        cropped_patch = rotated_patch[:, 
                                      p_center-radius+dc: p_center+radius+dc, 
                                      p_center-radius-dr: p_center+radius-dr]      
            
            
>>>>>>> c1076a93
        if p.label:
            R = affine.Affine.rotation(rotate_angle)
            T = affine.Affine.translation(dr, dc)
            A = T * R

            after = np.vstack(A * p.obb.points().T).T
            obb = OrientedBoundingBox.from_points(after)

        return Patch(
            obb=obb,
            ori_xy=p.ori_xy,
            rgb=cropped_patch[:3],
            label=p.label,
            volumetric=cropped_patch[3:],
            dr_dc_angle=(dr, dc, rotate_angle))

    def _load_random_pickle(self, sample_path):
        """Load an augmented version of the sample `sample_path`

        :param sample_path: The path to a sample.
        """
        i = np.random.randint(C.NUM_PRECOMPUTED_VARIATIONS)
        # print (sample_path.name)
        sample_name = sample_path.name
        variation = '{}_var{:02}.pickle'.format(sample_name, i + 1)
        ppath = sample_path / variation
        with open(ppath.as_posix(), 'rb') as handle:
            p = pickle.load(handle)
        if p.obb:
            y = (1, p.obb.points())
        else:
            y = (0, np.zeros((4, 2)))
        return np.concatenate((p.rgb, p.volumetric)), y

    def __getitem__(self, index):
        """Load an augmented version of the sample at `index`

        :param index: The index of a sample.
        """
        rec = self.dataframe.iloc[index]
        label = "pos" if rec.label == 1 else "neg"
        sample_name = "s{0:05d}".format(rec.idx)
        X, y = self._load_random_pickle(self.cache_dir / label / sample_name)

        return X, y

    def __len__(self):
        return len(self.dataframe)<|MERGE_RESOLUTION|>--- conflicted
+++ resolved
@@ -5,11 +5,8 @@
 import sys
 import skimage
 import numpy as np
-<<<<<<< HEAD
-=======
 import scipy
 from srp.data.data_augment import DataAugment
->>>>>>> c1076a93
 from srp.data.orientedboundingbox import OrientedBoundingBox
 from pathlib import Path
 from tqdm import tqdm
@@ -64,13 +61,6 @@
         """
         label_dir = "pos" if isbox else "neg"
         idx_dir = "s{0:05d}".format(idx)
-<<<<<<< HEAD
-        return top / label_dir / idx_dir / "{}_orig.pickle".format(idx_dir)
-
-    def pre_augment(self, cache_dir=None, num_variants=C.NUM_PRECOMPUTE_VARIATION):
-        """Precompute the data augmentation and cache it.
-
-=======
         return top/label_dir/idx_dir/"{}_orig.pickle".format(idx_dir)
     
     
@@ -120,7 +110,6 @@
     def pre_augment(self, cache_dir=None, num_variants=C.NUM_PRECOMPUTE_VARIATION):
         """Precompute the data augmentation and cache it. 
         
->>>>>>> c1076a93
         :param cach_dir: A mirror of the TRAINVAL folder that will hold variations on each input
         :param num_variants: The number of variants of each image to produce
         """
@@ -147,26 +136,6 @@
         dr = int(np.random.uniform(-1, 1) * C.MAX_OFFSET)
         dc = int(np.random.uniform(-1, 1) * C.MAX_OFFSET)
         rotate_angle = np.random.rand() * 360
-<<<<<<< HEAD
-        p_center = int(p.volumetric.shape[1] / 2)
-
-        source_patch = np.concatenate((p.rgb, p.volumetric))
-        rotated_patch = np.zeros((source_patch.shape))
-
-        if np.random.rand() <= self.prop_synthetic:
-            # TODO: Generate synthetic data
-            pass
-
-        for i in range(len(source_patch)):
-            rotated_patch[i] = rotate(source_patch[i], rotate_angle, preserve_range=True)
-
-            cropped_patch = rotated_patch[:, p_center - radius + dc:p_center + radius + dc, p_center - radius -
-                                          dr:p_center + radius - dr]
-            rgb = cropped_patch[:3]
-            volumetric = cropped_patch[3:]
-            obb = p.obb
-
-=======
         p_center = int(p.volumetric.shape[1]/2)
         
         vol = p.volumetric
@@ -188,7 +157,6 @@
                                       p_center-radius-dr: p_center+radius-dr]      
             
             
->>>>>>> c1076a93
         if p.label:
             R = affine.Affine.rotation(rotate_angle)
             T = affine.Affine.translation(dr, dc)
@@ -197,14 +165,15 @@
             after = np.vstack(A * p.obb.points().T).T
             obb = OrientedBoundingBox.from_points(after)
 
-        return Patch(
-            obb=obb,
-            ori_xy=p.ori_xy,
-            rgb=cropped_patch[:3],
-            label=p.label,
-            volumetric=cropped_patch[3:],
-            dr_dc_angle=(dr, dc, rotate_angle))
-
+        return Patch(obb=obb, 
+                     ori_xy=p.ori_xy, 
+                     rgb=cropped_patch[:3], 
+                     label=p.label, 
+                     volumetric=cropped_patch[3:], 
+                     dr_dc_angle=(dr, dc, rotate_angle))    
+        
+        
+    
     def _load_random_pickle(self, sample_path):
         """Load an augmented version of the sample `sample_path`
 
